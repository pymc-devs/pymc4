"""PyMC4."""

from . import utils
from .scopes import name_scope, variable_name
from . import coroutine_model
from . import distributions
from . import flow
from .flow import (
    evaluate_model_transformed,
    evaluate_model,
    evaluate_model_posterior_predictive,
    evaluate_meta_model,
    evaluate_meta_posterior_predictive_model,
)
from .coroutine_model import Model, model
from . import inference
from .distributions import *
from .forward_sampling import sample_prior_predictive, sample_posterior_predictive
from .inference.sampling import sample
from . import gp
<<<<<<< HEAD
from .inference import trace_support
from .inference.smc import sample_smc
from .inference import smc
from .inference import sampling
=======
from .variational import *
>>>>>>> 9f5ff56d

__version__ = "4.0a2"<|MERGE_RESOLUTION|>--- conflicted
+++ resolved
@@ -18,13 +18,10 @@
 from .forward_sampling import sample_prior_predictive, sample_posterior_predictive
 from .inference.sampling import sample
 from . import gp
-<<<<<<< HEAD
 from .inference import trace_support
 from .inference.smc import sample_smc
 from .inference import smc
 from .inference import sampling
-=======
 from .variational import *
->>>>>>> 9f5ff56d
 
 __version__ = "4.0a2"