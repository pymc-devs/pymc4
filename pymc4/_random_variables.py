"""
Implements the RandomVariable base class (and the necessary BackendArithmetic).
Wraps selected tfp.distributions (listed in __all__) as pm.RandomVariables.
Implements random variables not supported by tfp as distributions.
"""

# pylint: disable=undefined-all-variable
from . import _template_contexts as contexts

import sys
<<<<<<< HEAD
import numpy as np
import tensorflow_probability as tfp
from tensorflow_probability import distributions as tfd


# Random variables tfp does not support as distributions. We implement these
# random variables.
tfp_unsupported = [
    "Constant",
    "DiscreteUniform",
    "HalfStudentT",
    "LogitNormal",
    "Weibull",
    "ZeroInflatedBinomial",
    "ZeroInflatedNegativeBinomial",
    "ZeroInflatedPoisson",
]
=======
from tensorflow_probability import distributions as tfd

>>>>>>> 132e526c

# Random variables that tfp supports as distributions. We wrap these
# distributions as random variables. Names must match tfp.distributions names
# exactly.
tfp_supported = [
    "Bernoulli",
    "Beta",
    "Binomial",
    "Categorical",
    "Cauchy",
    "Chi2",
    "Dirichlet",
    "Exponential",
    "Gamma",
    "Geometric",
    "Gumbel",
    "HalfCauchy",
    "HalfNormal",
    "InverseGamma",
    "InverseGaussian",
    "Kumaraswamy",
    "LKJ",
    "Laplace",
    "LogNormal",
    "Logistic",
    "Multinomial",
    "MultivariateNormalFullCovariance",
    "NegativeBinomial",
    "Normal",
    "Pareto",
    "Poisson",
    "StudentT",
    "Triangular",
    "Uniform",
    "VonMises",
    "Wishart",
]

__all__ = tfp_supported + tfp_unsupported


class WithBackendArithmetic:
    """
    Helper class to implement the backend arithmetic necessary for the RandomVariable class.
    """

    def __add__(self, other):
        return self.as_tensor() + other

    def __radd__(self, other):
        return other + self.as_tensor()

    def __sub__(self, other):
        return self.as_tensor() - other

    def __rsub__(self, other):
        return other - self.as_tensor()

    def __mul__(self, other):
        return self.as_tensor() * other

    def __rmul__(self, other):
        return other * self.as_tensor()

    def __matmul__(self, other):
        return self.as_tensor() @ other

    def __rmatmul__(self, other):
        return other @ self.as_tensor()

    def __truediv__(self, other):
        return self.as_tensor() / other

    def __rtruediv__(self, other):
        return other / self.as_tensor()

    def __floordiv__(self, other):
        return self.as_tensor() // other

    def __rfloordiv__(self, other):
        return other // self.as_tensor()

    def __mod__(self, other):
        return self.as_tensor() % other

    def __rmod__(self, other):
        return other % self.as_tensor()

    def __divmod__(self, other):
        return divmod(self.as_tensor(), other)

    def __rdivmod__(self, other):
        return divmod(other, self.as_tensor())

    def __pow__(self, other):
        return self.as_tensor() ** other

    def __rpow__(self, other):
        return other ** self.as_tensor()

    def __lshift__(self, other):
        return self.as_tensor() << other

    def __rlshift__(self, other):
        return other << self.as_tensor()

    def __rshift__(self, other):
        return self.as_tensor >> other

    def __rrshift__(self, other):
        return other >> self.as_tensor()

    def __and__(self, other):
        return self.as_tensor() & other

    def __rand__(self, other):
        return other & self.as_tensor()

    def __xor__(self, other):
        return self.as_tensor() ^ other

    def __rxor__(self, other):
        return other ^ self.as_tensor()

    def __or__(self, other):
        return self.as_tensor() | other

    def __ror__(self, other):
        return other | self.as_tensor()

    def __neg__(self):
        return -self.as_tensor()

    def __pos__(self):
        return +self.as_tensor()

    def __invert__(self):
        return ~self.as_tensor()

    def __getitem__(self, slice_spec, var=None):
        return self.as_tensor().__getitem__(slice_spec, var=var)


class RandomVariable(WithBackendArithmetic):
    """
    Random variable base class.

    Random variables must support 1) sampling, 2) computation of the log
    probability, and 3) conversion to tensors.
    """

    _base_dist = None

    def __init__(self, name, *args, **kwargs):
        self._parents = []
        self._distribution = self._base_dist(name=name, *args, **kwargs)
        self._sample_shape = ()
        self._dim_names = ()
        self.name = name
        ctx = contexts.get_context()
        self._creation_context_id = id(ctx)
        self._backend_tensor = None
        ctx.add_variable(self)

    def sample(self):
        return self._distribution.sample()

    def log_prob(self):
        return self._distribution.log_prob(self)

    def as_tensor(self):
        ctx = contexts.get_context()
        if id(ctx) != self._creation_context_id:
            raise ValueError("Cannot convert to tensor under new context.")
        if self._backend_tensor is None:
            self._backend_tensor = ctx.var_as_backend_tensor(self)

        return self._backend_tensor


# FIXME all RandomVariable classes need docstrings


class Constant(RandomVariable):
    _base_dist = tfd.Deterministic


class DiscreteUniform(RandomVariable):
    def __init__(self, name, low, high, *args, **kwargs):
        """Add `low` and `high` to kwargs."""
        kwargs.update({"low": low, "high": high})
        super(DiscreteUniform, self).__init__(name, *args, **kwargs)

    def _base_dist(self, *args, **kwargs):
        """A DiscreteUniform is an equiprobable Categorical over (high-low),
        shifted up by low."""
        low = kwargs.pop("low")
        high = kwargs.pop("high")
        probs = np.ones(high - low) / (high - low)
        return tfd.TransformedDistribution(
            distribution=tfd.Categorical(probs=probs),
            bijector=tfp.bijectors.AffineScalar(shift=low),
            name="DiscreteUniform",
        )


class HalfStudentT(RandomVariable):
    def _base_dist(self, *args, **kwargs):
        """A HalfStudentT is the absolute value of a StudentT."""
        return tfd.TransformedDistribution(
            distribution=tfd.StudentT(*args, **kwargs),
            bijector=tfp.bijectors.AbsoluteValue(),
            name="HalfStudentT",
        )


class LogitNormal(RandomVariable):
    def _base_dist(self, *args, **kwargs):
        """A LogitNormal is the standard logistic of a Normal."""
        return tfd.TransformedDistribution(
            distribution=tfd.Normal(*args, **kwargs),
            bijector=tfp.bijectors.Sigmoid(),
            name="LogitNormal",
        )


class Weibull(RandomVariable):
    def _base_dist(self, *args, **kwargs):
        """The inverse of the Weibull bijector applied to a U[0, 1] random
        variable gives a Weibull-distributed random variable."""
        return tfd.TransformedDistribution(
            distribution=tfd.Uniform(low=0.0, high=1.0),
            bijector=tfp.bijectors.Invert(tfp.bijectors.Weibull(*args, **kwargs)),
            name="Weibull",
        )


class ZeroInflatedBinomial(RandomVariable):
    def __init__(self, name, mix, *args, **kwargs):
        """Add `mix` to kwargs."""
        kwargs.update({"mix": mix})
        super(ZeroInflatedBinomial, self).__init__(name, *args, **kwargs)

    def _base_dist(self, *args, **kwargs):
        """A ZeroInflatedBinomial is a mixture between a deterministic
        distribution and a Binomial distribution."""
        mix = kwargs.pop("mix")
        return tfd.Mixture(
            cat=tfd.Categorical(probs=[mix, 1.0 - mix]),
            components=[tfd.Deterministic(0.0), tfd.Binomial(*args, **kwargs)],
            name="ZeroInflatedBinomial",
        )


class ZeroInflatedPoisson(RandomVariable):
    def __init__(self, name, mix, *args, **kwargs):
        """Add `mix` to kwargs."""
        kwargs.update({"mix": mix})
        super(ZeroInflatedPoisson, self).__init__(name, *args, **kwargs)

    def _base_dist(self, *args, **kwargs):
        """A ZeroInflatedPoisson is a mixture between a deterministic
        distribution and a Poisson distribution."""
        mix = kwargs.pop("mix")
        return tfd.Mixture(
            cat=tfd.Categorical(probs=[mix, 1.0 - mix]),
            components=[tfd.Deterministic(0.0), tfd.Poisson(*args, **kwargs)],
            name="ZeroInflatedPoisson",
        )


class ZeroInflatedNegativeBinomial(RandomVariable):
    def __init__(self, name, mix, *args, **kwargs):
        """Add `mix` to kwargs."""
        kwargs.update({"mix": mix})
        super(ZeroInflatedNegativeBinomial, self).__init__(name, *args, **kwargs)

    def _base_dist(self, *args, **kwargs):
        """A ZeroInflatedNegativeBinomial is a mixture between a deterministic
        distribution and a NegativeBinomial distribution."""
        mix = kwargs.pop("mix")
        return tfd.Mixture(
            cat=tfd.Categorical(probs=[mix, 1.0 - mix]),
            components=[tfd.Deterministic(0.0), tfd.NegativeBinomial(*args, **kwargs)],
            name="ZeroInflatedNegativeBinomial",
        )


# Programmatically wrap tfp.distribtions into pm.RandomVariables
for dist_name in tfp_supported:
    setattr(
        sys.modules[__name__],
        dist_name,
        type(dist_name, (RandomVariable,), {"_base_dist": getattr(tfd, dist_name)}),
    )<|MERGE_RESOLUTION|>--- conflicted
+++ resolved
@@ -8,7 +8,6 @@
 from . import _template_contexts as contexts
 
 import sys
-<<<<<<< HEAD
 import numpy as np
 import tensorflow_probability as tfp
 from tensorflow_probability import distributions as tfd
@@ -26,10 +25,6 @@
     "ZeroInflatedNegativeBinomial",
     "ZeroInflatedPoisson",
 ]
-=======
-from tensorflow_probability import distributions as tfd
-
->>>>>>> 132e526c
 
 # Random variables that tfp supports as distributions. We wrap these
 # distributions as random variables. Names must match tfp.distributions names
