--- conflicted
+++ resolved
@@ -143,12 +143,8 @@
         return self.sample(sample_shape, seed).numpy()
 
     def get_test_sample(self, sample_shape=(), seed=None):
-<<<<<<< HEAD
-        """Get the test value using a function signature similar to meth:`~.sample`
-=======
         """
         Get the test value using a function signature similar to meth:`~.sample`.
->>>>>>> 42642efd
 
         Parameters
         ----------
