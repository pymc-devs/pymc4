--- conflicted
+++ resolved
@@ -592,15 +592,11 @@
         if scoped_name is None:
             raise EvaluationError("Attempting to create an anonymous Distribution")
 
-<<<<<<< HEAD
         if (
             scoped_name in state.discrete_distributions
             or scoped_name in state.continuous_distributions
-            or scoped_name in state.deterministics
+            or scoped_name in state.deterministics_values
         ):
-=======
-        if scoped_name in state.distributions or scoped_name in state.deterministics_values:
->>>>>>> a24ee216
             raise EvaluationError(
                 "Attempting to create a duplicate variable {!r}, "
                 "this may happen if you forget to use `pm.name_scope()` when calling same "
@@ -663,15 +659,11 @@
         scoped_name = scopes.variable_name(deterministic.name)
         if scoped_name is None:
             raise EvaluationError("Attempting to create an anonymous Deterministic")
-<<<<<<< HEAD
         if (
             scoped_name in state.discrete_distributions
             or scoped_name in state.continuous_distributions
-            or scoped_name in state.deterministics
+            or scoped_name in state.deterministics_values
         ):
-=======
-        if scoped_name in state.distributions or scoped_name in state.deterministics_values:
->>>>>>> a24ee216
             raise EvaluationError(
                 "Attempting to create a duplicate deterministic {!r}, "
                 "this may happen if you forget to use `pm.name_scope()` when calling same "
