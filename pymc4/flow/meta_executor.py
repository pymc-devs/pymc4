"""Execute graph with test values to extract a model's meta-information.
Specifically, we wish to extract:
- All variable's core shapes
- All observed, deterministic, and unobserved variables (both transformed and
untransformed.
"""
from pymc4.flow.transformed_executor import TransformedSamplingExecutor
from pymc4.flow.posterior_predictive_executor import PosteriorPredictiveSamplingExecutor


__all__ = ["MetaSamplingExecutor", "MetaPosteriorPredictiveSamplingExecutor"]


class MetaSamplingExecutor(TransformedSamplingExecutor):
    """
    Do a forward pass through the model only using distribution test values.
    """

<<<<<<< HEAD
    def _dist_get_sampling_func(self, dist):
        return dist.get_test_sample
=======
        if (
            scoped_name in state.discrete_distributions
            or scoped_name in state.continuous_distributions
            or scoped_name in state.deterministics_values
        ):
            raise EvaluationError(
                "Attempting to create a duplicate variable {!r}, "
                "this may happen if you forget to use `pm.name_scope()` when calling same "
                "model/function twice without providing explicit names. If you see this "
                "error message and the function being called is not wrapped with "
                "`pm.model`, you should better wrap it to provide explicit name for this model".format(
                    scoped_name
                )
            )
        if scoped_name in state.observed_values or dist.is_observed:
            observed_variable = observed_value_in_evaluation(scoped_name, dist, state)
            if observed_variable is None:
                # None indicates we pass None to the state.observed_values dict,
                # might be posterior predictive or programmatically override to exchange observed variable to latent
                if scoped_name not in state.untransformed_values:
                    # posterior predictive
                    if dist.is_root:
                        return_value = state.untransformed_values[
                            scoped_name
                        ] = dist.get_test_sample(sample_shape=sample_shape)
                    else:
                        return_value = state.untransformed_values[
                            scoped_name
                        ] = dist.get_test_sample()
                else:
                    # replace observed variable with a custom one
                    return_value = state.untransformed_values[scoped_name]
                # We also store the name in posterior_predictives just to keep
                # track of the variables used in posterior predictive sampling
                state.posterior_predictives.add(scoped_name)
                state.observed_values.pop(scoped_name)
            else:
                if scoped_name in state.untransformed_values:
                    raise EvaluationError(
                        EvaluationError.OBSERVED_VARIABLE_IS_NOT_SUPPRESSED_BUT_ADDITIONAL_VALUE_PASSED.format(
                            scoped_name
                        )
                    )
                assert_values_compatible_with_distribution(scoped_name, observed_variable, dist)
                return_value = state.observed_values[scoped_name] = observed_variable
        elif scoped_name in state.untransformed_values:
            return_value = state.untransformed_values[scoped_name]
        else:
            if dist.is_root:
                return_value = state.untransformed_values[scoped_name] = dist.get_test_sample(
                    sample_shape=sample_shape
                )
            else:
                return_value = state.untransformed_values[scoped_name] = dist.get_test_sample()
        if dist._grad_support:
            state.continuous_distributions[scoped_name] = dist
        else:
            state.discrete_distributions[scoped_name] = dist
        return return_value, state
>>>>>>> 42642efd


class MetaPosteriorPredictiveSamplingExecutor(
    MetaSamplingExecutor, PosteriorPredictiveSamplingExecutor
):
<<<<<<< HEAD
    """
    Do a forward pass through the model only using distribution test values.
=======
    """Do a forward pass through the model only using distribution test values.
>>>>>>> 42642efd
    Also modify the distributions to make them suitable for posterior predictive sampling.
    """

    pass<|MERGE_RESOLUTION|>--- conflicted
+++ resolved
@@ -16,81 +16,15 @@
     Do a forward pass through the model only using distribution test values.
     """
 
-<<<<<<< HEAD
     def _dist_get_sampling_func(self, dist):
         return dist.get_test_sample
-=======
-        if (
-            scoped_name in state.discrete_distributions
-            or scoped_name in state.continuous_distributions
-            or scoped_name in state.deterministics_values
-        ):
-            raise EvaluationError(
-                "Attempting to create a duplicate variable {!r}, "
-                "this may happen if you forget to use `pm.name_scope()` when calling same "
-                "model/function twice without providing explicit names. If you see this "
-                "error message and the function being called is not wrapped with "
-                "`pm.model`, you should better wrap it to provide explicit name for this model".format(
-                    scoped_name
-                )
-            )
-        if scoped_name in state.observed_values or dist.is_observed:
-            observed_variable = observed_value_in_evaluation(scoped_name, dist, state)
-            if observed_variable is None:
-                # None indicates we pass None to the state.observed_values dict,
-                # might be posterior predictive or programmatically override to exchange observed variable to latent
-                if scoped_name not in state.untransformed_values:
-                    # posterior predictive
-                    if dist.is_root:
-                        return_value = state.untransformed_values[
-                            scoped_name
-                        ] = dist.get_test_sample(sample_shape=sample_shape)
-                    else:
-                        return_value = state.untransformed_values[
-                            scoped_name
-                        ] = dist.get_test_sample()
-                else:
-                    # replace observed variable with a custom one
-                    return_value = state.untransformed_values[scoped_name]
-                # We also store the name in posterior_predictives just to keep
-                # track of the variables used in posterior predictive sampling
-                state.posterior_predictives.add(scoped_name)
-                state.observed_values.pop(scoped_name)
-            else:
-                if scoped_name in state.untransformed_values:
-                    raise EvaluationError(
-                        EvaluationError.OBSERVED_VARIABLE_IS_NOT_SUPPRESSED_BUT_ADDITIONAL_VALUE_PASSED.format(
-                            scoped_name
-                        )
-                    )
-                assert_values_compatible_with_distribution(scoped_name, observed_variable, dist)
-                return_value = state.observed_values[scoped_name] = observed_variable
-        elif scoped_name in state.untransformed_values:
-            return_value = state.untransformed_values[scoped_name]
-        else:
-            if dist.is_root:
-                return_value = state.untransformed_values[scoped_name] = dist.get_test_sample(
-                    sample_shape=sample_shape
-                )
-            else:
-                return_value = state.untransformed_values[scoped_name] = dist.get_test_sample()
-        if dist._grad_support:
-            state.continuous_distributions[scoped_name] = dist
-        else:
-            state.discrete_distributions[scoped_name] = dist
-        return return_value, state
->>>>>>> 42642efd
 
 
 class MetaPosteriorPredictiveSamplingExecutor(
     MetaSamplingExecutor, PosteriorPredictiveSamplingExecutor
 ):
-<<<<<<< HEAD
     """
     Do a forward pass through the model only using distribution test values.
-=======
-    """Do a forward pass through the model only using distribution test values.
->>>>>>> 42642efd
     Also modify the distributions to make them suitable for posterior predictive sampling.
     """
 
