"""An Interface for creating Gaussian Process Models in PyMC4."""

from typing import Union, Optional

import tensorflow as tf

from .mean import Mean, Zero
from .cov import Covariance
from ..distributions import MvNormalCholesky, MvNormal, Normal, ContinuousDistribution
from .util import stabilize, ArrayLike, TfTensor, FreeRV


NameType = Union[str, int]


__all__ = ["LatentGP"]


class BaseGP:
    def __init__(self, cov_fn: Covariance, mean_fn: Mean = Zero(1)):
        self.feature_ndims = max(mean_fn.feature_ndims, cov_fn.feature_ndims)
        self.mean_fn = mean_fn
        self.cov_fn = cov_fn

    def prior(
        self,
        name: NameType,
        X: ArrayLike,
        *,
        reparametrize=True,
        jitter: Optional[float] = None,
        **kwargs,
    ) -> ContinuousDistribution:
        raise NotImplementedError

    def conditional(
        self,
        name: NameType,
        Xnew: ArrayLike,
        given: dict,
        *,
        reparametrize: bool = True,
        jitter: Optional[float] = None,
        **kwargs,
    ) -> ContinuousDistribution:
        raise NotImplementedError

    def predict(self, Xnew: ArrayLike, **kwargs) -> TfTensor:
        raise NotImplementedError

    def marginal_likelihood(
        self,
        name: NameType,
        X: ArrayLike,
        *,
        reparametrize=True,
        jitter: Optional[float] = None,
        **kwargs,
    ) -> ContinuousDistribution:
        raise NotImplementedError


class LatentGP(BaseGP):
    r"""
    Latent Gaussian process.

    The `gp.LatentGP` class is a direct implementation of a GP.  No additive noise is assumed.
    It is called "Latent" because the underlying function values are treated as latent variables.
    It has a `prior` method and a `conditional` method.  Given a mean and covariance function the
    function :math:`f(x)` is modeled as,

    .. math::
       f(x) \sim \mathcal{GP}\left(\mu(x), k(x, x')\right)

    Use the `prior` and `conditional` methods to actually construct random variables representing
    the unknown, or latent, function whose distribution is the GP prior or GP conditional.
    This GP implementation can be used to implement regression on data that is not normally
    distributed. For more information on the `prior` and `conditional` methods,
    see their docstrings.

    Parameters
    ----------
    cov_fn : pm.gp.Covariance
        The covariance function.
    mean_fn : pm.gp.Mean, optional
        The mean function. Defaults to ``Zero`` mean

    Examples
    --------
    We can construct a LatentGP class with multiple ``feature_ndims`` and multiple batches.
    Below is an example with ``feature_ndims=2`` , ``batch_shape=2``, 10 prior samples,
    and 5 new samples. Notice that unlike PyMC3, ``given`` in ``conditional`` method is
    NOT optional.

    >>> import numpy as np
    >>> import pymc4 as pm
    >>> X = np.random.randn(2, 10, 2, 2)
    >>> Xnew = np.random.randn(2, 5, 2, 2)
    >>> # Let's define out GP model and its parameters
    ... mean_fn = pm.gp.mean.Zero(feature_ndims=2)
    >>> cov_fn = pm.gp.cov.ExpQuad(1., 1., feature_ndims=2)
    >>> gp = pm.gp.LatentGP(mean_fn, cov_fn)
    >>> @pm.model
    ... def gpmodel():
    ...     f = yield gp.prior('f', X)
    ...     fcond = yield gp.conditional('fcond', Xnew, given={'X': X, 'f': f})
    ...     return fcond
    """

    def _is_univariate(self, X: ArrayLike) -> bool:
        r"""Check if there is only one sample point."""
        return X.shape[-(self.feature_ndims + 1)] == 1

    def _build_prior(self, name, X: ArrayLike, jitter: Optional[float] = None) -> tuple:
        mu = self.mean_fn(X)
        cov = stabilize(self.cov_fn(X, X), shift=jitter)
        return mu, cov

    def _get_given_vals(self, given: dict) -> tuple:
        r"""Get the conditional parameters."""
        if given is None:
            given = {}
        if "gp" in given:
            cov_total = given["gp"].cov_fn
            mean_total = given["gp"].mean_fn
        else:
            cov_total = self.cov_fn
            mean_total = self.mean_fn
        if all(val in given for val in ["X", "f"]):
            X, f = given["X"], given["f"]
        else:
            # XXX: Maybe we can add this feature later
            # X, f = self.X, self.f
            raise ValueError(
                "given must contain 'X' and 'f' keys. found {} only.".format(list(given.keys()))
            )
        return X, f, cov_total, mean_total

    def _build_conditional(
        self,
        Xnew: ArrayLike,
        X: ArrayLike,
        f: FreeRV,
        cov_total: Covariance,
        mean_total: Mean,
<<<<<<< HEAD
=======
        jitter: Optional[float] = None,
>>>>>>> 42642efd
    ) -> tuple:
        # We need to add an extra dimension onto ``f`` for univariate
        # distributions to make the shape consistent with ``mean_total(X)``
        if self._is_univariate(X) and len(f.shape) < len(X.shape[: -(self.feature_ndims)]):
            f = tf.expand_dims(f, -1)
        Kxx = cov_total(X, X)
        Kxs = self.cov_fn(X, Xnew)
        L = tf.linalg.cholesky(stabilize(Kxx, shift=jitter))
        A = tf.linalg.triangular_solve(L, Kxs, lower=True)
        # We add a `newaxis` to make the shape of mean_total(X)
        # [batch_shape, num_samples, 1] which is consistent with
        # the shape `tf.linalg.solve` accepts.
        v = tf.linalg.triangular_solve(L, tf.expand_dims((f - mean_total(X)), -1), lower=True)
        # Add an axis to avoid right align broadcasting
        mu = tf.expand_dims(self.mean_fn(Xnew), -1) + tf.linalg.matmul(A, v, transpose_a=True)
        Kss = self.cov_fn(Xnew, Xnew)
        cov = Kss - tf.linalg.matmul(A, A, transpose_a=True)
        # Return the stabilized covariance matrix and squeeze the
        # last dimension that we added earlier.
        return tf.squeeze(mu, axis=[-1]), stabilize(cov, shift=jitter)

    def prior(
        self,
        name: NameType,
        X: ArrayLike,
        *,
        reparametrize: bool = True,
        jitter: Optional[float] = None,
        **kwargs,
    ) -> ContinuousDistribution:
        r"""
        Evaluate the GP prior distribution over the input locations `X`.

        This is the prior probability over the space
        of functions described by its mean and covariance function.

        .. math::
           f \mid X \sim \text{MvNormal}\left( \mu(X), k(X, X') \right)

        Parameters
        ----------
        name : string
            Name of the random variable.
        X : array_like
            Function input values.
        reparametrize : bool, optional
            If ``True``, ``MvNormalCholesky`` distribution is returned instead
            of ``MvNormal``. (default=``True``)
        jitter : float, optional
            The amount of diagonal shift to add to the covariance matrix to
            avoid cholesky decomposition failures. Defaults to 1e-4 for float32
            tensors and 1e-6 for float64 tensors.

        Other Parameters
        ----------------
        **kwargs :
            Extra keyword arguments that are passed to the distribution constructor.

        Returns
        -------
        f : tensorflow.Tensor
            Gaussian Process prior distribution.

        Examples
        --------
        >>> import pymc4 as pm
        >>> import numpy as np
        >>> X = np.linspace(0, 1, 10)[..., np.newaxis]
        >>> X = X.astype('float32')
        >>> cov_fn = pm.gp.cov.ExpQuad(amplitude=1., length_scale=1.)
        >>> gp = pm.gp.LatentGP(cov_fn=cov_fn)
        >>> @pm.model
        ... def gp_model():
        ...     f = yield gp.prior('f', X)
        >>> model = gp_model()
        >>> trace = pm.sample(model, num_samples=10, burn_in=10)
        """
        mu, cov = self._build_prior(name, X, jitter=jitter)
        if self._is_univariate(X):
            return Normal(
                name=name,
                loc=tf.squeeze(mu, axis=[-1]),
                scale=tf.math.sqrt(tf.squeeze(cov, axis=[-1, -2])),
                **kwargs,
            )
        if reparametrize:
            chol_factor = tf.linalg.cholesky(cov)
            return MvNormalCholesky(name, loc=mu, scale_tril=chol_factor, **kwargs)
        return MvNormal(name, loc=mu, covariance_matrix=cov, **kwargs)

    def conditional(
        self,
        name: NameType,
        Xnew: ArrayLike,
        given: dict,
        *,
        reparametrize: bool = True,
        jitter: Optional[float] = None,
        **kwargs,
    ) -> ContinuousDistribution:
        r"""
        Evaluate the conditional distribution evaluated over new input locations `Xnew`.

        Given a set of function values `f` that
        the GP prior was over, the conditional distribution over a
        set of new points, `f_*` is

        .. math::

           f_* \mid f, X, X_* \sim \mathcal{GP}\left(
               K(X_*, X) K(X, X)^{-1} f \,,
               K(X_*, X_*) - K(X_*, X) K(X, X)^{-1} K(X, X_*) \right)

        Parameters
        ----------
        name : string
            Name of the random variable
        Xnew : array_like
            Function input values.
        given : dict
            Dictionary containing the observed data tensor `X` under the key "X" and
            prior random variable `f` under the key "f".
        reparametrize : bool, optional
            If ``True``, ``MvNormalCholesky`` distribution is returned instead
            of ``MvNormal``. (default=``True``)
        jitter : float, optional
            The amount of diagonal shift to add to the covariance matrix to
            avoid cholesky decomposition failures. Defaults to 1e-4 for float32
            tensors and 1e-6 for float64 tensors.

        Other Parameters
        ----------------
        **kwargs :
            Extra keyword arguments that are passed to `MvNormal` distribution
            constructor.

        Returns
        -------
        fcond : tensorflow.Tensor
            Gaussian Process Conditional Distribution

        Examples
        --------
        >>> import pymc4 as pm
        >>> import numpy as np
        >>> X = np.linspace(0, 1, 10)[..., np.newaxis]
        >>> Xnew = np.linspace(0, 1, 50)[..., np.newaxis]
        >>> X, Xnew = X.astype('float32'), Xnew.astype('float32')
        >>> cov_fn = pm.gp.cov.ExpQuad(amplitude=1., length_scale=1.)
        >>> gp = pm.gp.LatentGP(cov_fn=cov_fn)
        >>> @pm.model
        ... def gp_model():
        ...     f = yield gp.prior('f', X, jitter=1e-3)
        ...     fcond = yield gp.conditional('fcond', Xnew, given={'f': f, 'X': X}, jitter=1e-3)
        >>> model = gp_model()
        >>> trace = pm.sample(model, num_samples=10, burn_in=10)
        """
        X, f, cov_total, mean_total = self._get_given_vals(given)
        mu, cov = self._build_conditional(Xnew, X, f, cov_total, mean_total, jitter=jitter)
        if self._is_univariate(Xnew):
            return Normal(
                name=name,
                loc=tf.squeeze(mu, axis=[-1]),
                scale=tf.math.sqrt(tf.squeeze(cov, axis=[-1, -2])),
                **kwargs,
            )
        if reparametrize:
            chol_factor = tf.linalg.cholesky(cov)
            return MvNormalCholesky(name, loc=mu, scale_tril=chol_factor, **kwargs)
        return MvNormal(name=name, loc=mu, covariance_matrix=cov, **kwargs)<|MERGE_RESOLUTION|>--- conflicted
+++ resolved
@@ -143,10 +143,7 @@
         f: FreeRV,
         cov_total: Covariance,
         mean_total: Mean,
-<<<<<<< HEAD
-=======
-        jitter: Optional[float] = None,
->>>>>>> 42642efd
+        jitter: Optional[float] = None,
     ) -> tuple:
         # We need to add an extra dimension onto ``f`` for univariate
         # distributions to make the shape consistent with ``mean_total(X)``
