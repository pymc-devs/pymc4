--- conflicted
+++ resolved
@@ -11,25 +11,11 @@
 import tensorflow as tf
 import numpy as np
 
-<<<<<<< HEAD
-from .random_variable import DiscreteRV
-
-
-class Constant(DiscreteRV):
-    _base_dist = tfd.Deterministic
-
-
-class DiscreteUniform(DiscreteRV):
-    def __init__(self, name, low, high, *args, **kwargs):
-        """Add `low` and `high` to kwargs."""
-        kwargs.update({"low": low, "high": high})
-        super(DiscreteUniform, self).__init__(name, *args, **kwargs)
-=======
-from .random_variable import RandomVariable, TensorLike
+from .random_variable import DiscreteRV, TensorLike
 import pymc4 as pm
 
 
-class Bernoulli(RandomVariable):
+class Bernoulli(DiscreteRV):
     r"""Bernoulli random variable.
 
     The Bernoulli distribution describes the probability of successes
@@ -77,7 +63,7 @@
         return tfd.Bernoulli(probs=p, *args, **kwargs)
 
 
-class Binomial(RandomVariable):
+class Binomial(DiscreteRV):
     r"""
     Binomial random variable.
 
@@ -131,12 +117,12 @@
         return tfd.Binomial(total_count=n, probs=p, *args, **kwargs)
 
 
-class Constant(RandomVariable):
+class Constant(DiscreteRV):
     def _base_dist(self, value: TensorLike, *args, **kwargs):
         return tfd.Deterministic(loc=value, *args, **kwargs)
 
 
-class DiscreteUniform(RandomVariable):
+class DiscreteUniform(DiscreteRV):
     r"""
     Discrete uniform random variable.
 
@@ -145,7 +131,6 @@
     .. math:: f(x \mid lower, upper) = \frac{1}{upper-lower}
 
     .. plot::
->>>>>>> 2c2b3e7c
 
         import matplotlib.pyplot as plt
         import numpy as np
@@ -192,14 +177,7 @@
         )
 
 
-<<<<<<< HEAD
-class ZeroInflatedBinomial(DiscreteRV):
-    def __init__(self, name, mix, *args, **kwargs):
-        """Add `mix` to kwargs."""
-        kwargs.update({"mix": mix})
-        super(ZeroInflatedBinomial, self).__init__(name, *args, **kwargs)
-=======
-class Categorical(RandomVariable):
+class Categorical(DiscreteRV):
     r"""
     Categorical random variable.
 
@@ -244,7 +222,7 @@
         return tfd.Categorical(probs=p, *args, **kwargs)
 
 
-class Geometric(RandomVariable):
+class Geometric(DiscreteRV):
     r"""
     Geometric random variable.
 
@@ -292,7 +270,7 @@
         return tfd.Geometric(probs=p, *args, **kwargs)
 
 
-class NegativeBinomial(RandomVariable):
+class NegativeBinomial(DiscreteRV):
     r"""
     Negative binomial random variable.
 
@@ -361,7 +339,7 @@
         return tfd.NegativeBinomial(total_count=total_count, probs=probs, *args, **kwargs)
 
 
-class Poisson(RandomVariable):
+class Poisson(DiscreteRV):
     r"""
     Poisson random variable.
 
@@ -415,10 +393,9 @@
         return tfd.Poisson(rate=mu, *args, **kwargs)
 
 
-class ZeroInflatedBinomial(RandomVariable):
+class ZeroInflatedBinomial(DiscreteRV):
     r"""
     Zero-inflated Binomial log-likelihood.
->>>>>>> 2c2b3e7c
 
     The pmf of this distribution is
 
@@ -480,17 +457,9 @@
         )._distribution
 
 
-<<<<<<< HEAD
 class ZeroInflatedNegativeBinomial(DiscreteRV):
-    def __init__(self, name, mix, *args, **kwargs):
-        """Add `mix` to kwargs."""
-        kwargs.update({"mix": mix})
-        super(ZeroInflatedNegativeBinomial, self).__init__(name, *args, **kwargs)
-=======
-class ZeroInflatedNegativeBinomial(RandomVariable):
     r"""
     Zero-Inflated Negative binomial random variable.
->>>>>>> 2c2b3e7c
 
     The Zero-inflated version of the Negative Binomial (NB).
     The NB distribution describes a Poisson random variable
@@ -566,17 +535,9 @@
         )._distribution
 
 
-<<<<<<< HEAD
 class ZeroInflatedPoisson(DiscreteRV):
-    def __init__(self, name, mix, *args, **kwargs):
-        """Add `mix` to kwargs."""
-        kwargs.update({"mix": mix})
-        super(ZeroInflatedPoisson, self).__init__(name, *args, **kwargs)
-=======
-class ZeroInflatedPoisson(RandomVariable):
     r"""
     Zero-inflated Poisson random variable.
->>>>>>> 2c2b3e7c
 
     Often used to model the number of events occurring in a fixed period
     of time when the times at which events occur are independent.
@@ -610,15 +571,6 @@
         plt.legend(loc=1)
         plt.show()
 
-<<<<<<< HEAD
-# Programmatically wrap tfp.distribtions into pm.RandomVariables
-for dist_name in tfp_supported:
-    setattr(
-        sys.modules[__name__],
-        dist_name,
-        type(dist_name, (DiscreteRV,), {"_base_dist": getattr(tfd, dist_name)}),
-    )
-=======
     ========  ==========================
     Support   :math:`x \in \mathbb{N}_0`
     Mean      :math:`\psi\theta`
@@ -639,5 +591,4 @@
             p=[psi, 1.0 - psi],
             distributions=[pm.Constant(name="Zero", value=0), pm.Poisson(name="Poisson", mu=theta)],
             name="ZeroInflatedPoisson",
-        )._distribution
->>>>>>> 2c2b3e7c
+        )._distribution