"""
Tests for PyMC4 random variables
"""
import pytest
import numpy as np


from .. import random_variables


def random_variable_args():
    """Provide arguments for each random variable."""
    _random_variable_args = (
        (random_variables.Bernoulli, {"p": 0.5}),
        (random_variables.Beta, {"alpha": 1, "beta": 1}),
        (random_variables.Binomial, {"n": 5.0, "p": 0.5, "sample": 1}),
        (random_variables.Categorical, {"p": [0.1, 0.5, 0.4]}),
        (random_variables.Cauchy, {"alpha": 0, "beta": 1}),
        (random_variables.ChiSquared, {"nu": 2}),
        (random_variables.Constant, {"value": 3}),
        (random_variables.Dirichlet, {"a": [1, 2], "sample": [0.5, 0.5]}),
        (random_variables.DiscreteUniform, {"lower": 2.0, "upper": 10.0, "sample": 5}),
        (random_variables.Exponential, {"lam": 1}),
        (random_variables.Gamma, {"alpha": 3.0, "beta": 2.0}),
        (random_variables.Geometric, {"p": 0.5, "sample": 10}),
        (random_variables.Gumbel, {"mu": 0, "beta": 1}),
        (random_variables.HalfCauchy, {"beta": 1}),
        (random_variables.HalfNormal, {"sigma": 3.0}),
        (random_variables.HalfStudentT, {"sigma": 1, "nu": 10}),
        (random_variables.InverseGamma, {"alpha": 3, "beta": 2}),
        (random_variables.InverseGaussian, {"mu": 1, "lam": 1}),
        (random_variables.Kumaraswamy, {"a": 0.5, "b": 0.5}),
        (random_variables.LKJ, {"n": 1, "eta": 1.5, "sample": [[1]]}),
        (random_variables.Laplace, {"mu": 0, "b": 1}),
        (random_variables.LogNormal, {"mu": 0, "sigma": 1}),
        (random_variables.Logistic, {"mu": 0, "s": 3}),
        (random_variables.Multinomial, {"n": 4, "p": [0.2, 0.3, 0.5], "sample": [1, 1, 2]}),
        (random_variables.LogitNormal, {"mu": 0, "sigma": 1}),
        (
<<<<<<< HEAD
            random_variables.Multinomial,
            {"total_count": 4, "probs": [0.2, 0.3, 0.5], "sample": [1, 1, 2]},
        ),
        (random_variables.LogitNormal, {"loc": 0, "scale": 1}),
        (
            random_variables.MultivariateNormalFullCovariance,
            {"loc": [1, 2], "covariance_matrix": [[0.36, 0.12], [0.12, 0.36]], "sample": [1, 2]},
        ),
        (random_variables.NegativeBinomial, {"total_count": 5, "probs": 0.5, "sample": 5}),
        (random_variables.Normal, {"loc": 0, "scale": 1, "sample": 0, "expected": [-0.918]}),
        (random_variables.Pareto, {"concentration": 1, "scale": 0.1, "sample": 5}),
        (random_variables.Poisson, {"rate": 2}),
        (random_variables.StudentT, {"loc": 0, "scale": 1, "df": 10}),
        (random_variables.Triangular, {"low": 0.0, "high": 1.0, "peak": 0.5}),
        (random_variables.Uniform, {"low": 0, "high": 1}),
        (random_variables.VonMises, {"loc": 0, "concentration": 1}),
        (random_variables.Weibull, {"scale": 0.1, "concentration": 1.0}),
        (random_variables.Wishart, {"df": 3, "scale_tril": [[1]], "sample": [[1]]}),
        (
            random_variables.ZeroInflatedBinomial,
            {"mix": 0.2, "total_count": 10, "probs": 0.5, "sample": 0},
=======
            random_variables.MvNormal,
            {"mu": [1, 2], "cov": [[0.36, 0.12], [0.12, 0.36]], "sample": [1, 2]},
>>>>>>> 2c2b3e7c
        ),
        (random_variables.NegativeBinomial, {"mu": 3, "alpha": 6, "sample": 5}),
        (random_variables.Normal, {"mu": 0, "sigma": 1}),
        (random_variables.Pareto, {"alpha": 1, "m": 0.1, "sample": 5}),
        (random_variables.Poisson, {"mu": 2}),
        (random_variables.StudentT, {"mu": 0, "sigma": 1, "nu": 10}),
        (random_variables.Triangular, {"lower": 0.0, "upper": 1.0, "c": 0.5}),
        (random_variables.Uniform, {"lower": 0, "upper": 1}),
        (random_variables.VonMises, {"mu": 0, "kappa": 1}),
        (random_variables.Weibull, {"beta": 0.1, "alpha": 1.0}),
        (random_variables.Wishart, {"nu": 3, "V": [[1]], "sample": [[1]]}),
        (random_variables.ZeroInflatedBinomial, {"psi": 0.2, "n": 10, "p": 0.5, "sample": 0}),
        (
            random_variables.ZeroInflatedNegativeBinomial,
            {"psi": 0.2, "mu": 10, "alpha": 3, "sample": 0},
        ),
        (random_variables.ZeroInflatedPoisson, {"psi": 0.2, "theta": 2, "sample": 0}),
    )

    ids = [dist[0].__name__ for dist in _random_variable_args]
    return {
        "argnames": ("randomvariable", "kwargs"),
        "argvalues": _random_variable_args,
        "ids": ids,
    }


def test_tf_session_cleared(tf_session):
    """Check that fixture is finalizing correctly"""
    ops = tf_session.graph.get_operations()
    assert len(ops) == 0


@pytest.mark.parametrize(**random_variable_args())
def test_rvs_logp_and_forward_sample(tf_session, randomvariable, kwargs):
    """Test forward sampling and evaluating the logp for all random variables."""
    sample = kwargs.pop("sample", 0.1)
    expected_value = kwargs.pop("expected", None)
    dist = randomvariable(name="test_dist", **kwargs, validate_args=True)

    if randomvariable.__name__ not in ["Binomial", "ZeroInflatedBinomial"]:
        # Assert that values are returned with no exceptions
        # import pdb; pdb.set_trace()
        log_prob = dist.log_prob()
        vals = tf_session.run([log_prob], feed_dict={dist._backend_tensor: sample})

        assert vals is not None
        if expected_value:
            np.testing.assert_allclose(expected_value, vals, atol=0.01, rtol=0)

    else:
        # TFP issue ticket for Binom.sample_n https://github.com/tensorflow/probability/issues/81
        assert randomvariable.__name__ in ["Binomial", "ZeroInflatedBinomial"]
        with pytest.raises(NotImplementedError) as err:
            dist.log_prob()
            assert "NotImplementedError: sample_n is not implemented: Binomial" == str(err)


def test_rvs_backend_arithmetic(tf_session):
    """Test backend arithmetic implemented by the `WithBackendArithmetic` class."""
    x = random_variables.Normal("x", loc=0, scale=1)
    y = random_variables.Normal("y", loc=1, scale=2)

    assert x + y is not None
    assert x - y is not None
    assert x * y is not None
    # TODO test __matmul__ once random variables support shapes.
    # assert x @ y is not None
    assert x / y is not None
    assert x // y is not None
    assert x % y is not None
    assert x ** y is not None
    assert -x is not None<|MERGE_RESOLUTION|>--- conflicted
+++ resolved
@@ -37,32 +37,8 @@
         (random_variables.Multinomial, {"n": 4, "p": [0.2, 0.3, 0.5], "sample": [1, 1, 2]}),
         (random_variables.LogitNormal, {"mu": 0, "sigma": 1}),
         (
-<<<<<<< HEAD
-            random_variables.Multinomial,
-            {"total_count": 4, "probs": [0.2, 0.3, 0.5], "sample": [1, 1, 2]},
-        ),
-        (random_variables.LogitNormal, {"loc": 0, "scale": 1}),
-        (
-            random_variables.MultivariateNormalFullCovariance,
-            {"loc": [1, 2], "covariance_matrix": [[0.36, 0.12], [0.12, 0.36]], "sample": [1, 2]},
-        ),
-        (random_variables.NegativeBinomial, {"total_count": 5, "probs": 0.5, "sample": 5}),
-        (random_variables.Normal, {"loc": 0, "scale": 1, "sample": 0, "expected": [-0.918]}),
-        (random_variables.Pareto, {"concentration": 1, "scale": 0.1, "sample": 5}),
-        (random_variables.Poisson, {"rate": 2}),
-        (random_variables.StudentT, {"loc": 0, "scale": 1, "df": 10}),
-        (random_variables.Triangular, {"low": 0.0, "high": 1.0, "peak": 0.5}),
-        (random_variables.Uniform, {"low": 0, "high": 1}),
-        (random_variables.VonMises, {"loc": 0, "concentration": 1}),
-        (random_variables.Weibull, {"scale": 0.1, "concentration": 1.0}),
-        (random_variables.Wishart, {"df": 3, "scale_tril": [[1]], "sample": [[1]]}),
-        (
-            random_variables.ZeroInflatedBinomial,
-            {"mix": 0.2, "total_count": 10, "probs": 0.5, "sample": 0},
-=======
             random_variables.MvNormal,
             {"mu": [1, 2], "cov": [[0.36, 0.12], [0.12, 0.36]], "sample": [1, 2]},
->>>>>>> 2c2b3e7c
         ),
         (random_variables.NegativeBinomial, {"mu": 3, "alpha": 6, "sample": 5}),
         (random_variables.Normal, {"mu": 0, "sigma": 1}),
@@ -123,8 +99,8 @@
 
 def test_rvs_backend_arithmetic(tf_session):
     """Test backend arithmetic implemented by the `WithBackendArithmetic` class."""
-    x = random_variables.Normal("x", loc=0, scale=1)
-    y = random_variables.Normal("y", loc=1, scale=2)
+    x = random_variables.Normal("x", mu=0, sigma=1)
+    y = random_variables.Normal("y", mu=1, sigma=2)
 
     assert x + y is not None
     assert x - y is not None
