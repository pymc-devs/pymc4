--- conflicted
+++ resolved
@@ -214,13 +214,8 @@
         path, original_name = split[:-1], split[-1]
         match = cls.NAME_RE.match(original_name)
         if not cls.is_valid_name(name):
-<<<<<<< HEAD
-            raise ValueError(cls.NAME_ERROR_MESSAGE)
+            raise ValueError(cls.NAME_ERROR_MESSAGE.format(name))
         return cls(path, match["transform"], match["name"])  # type: ignore
-=======
-            raise ValueError(cls.NAME_ERROR_MESSAGE.format(name))
-        return cls(path, match["transform"], match["name"])
->>>>>>> ff351da2
 
     @property
     def original_name(self) -> str:
