tf-nightly
<<<<<<< HEAD
tfp-nightly
=======
tfp-nightly
pymc3
scipy
>>>>>>> 132e526c
<|MERGE_RESOLUTION|>--- conflicted
+++ resolved
@@ -1,8 +1,4 @@
 tf-nightly
-<<<<<<< HEAD
-tfp-nightly
-=======
 tfp-nightly
 pymc3
-scipy
->>>>>>> 132e526c
+scipy