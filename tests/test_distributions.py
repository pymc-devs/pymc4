--- conflicted
+++ resolved
@@ -421,18 +421,17 @@
     assert not (np.any(np.isinf(logp)) or np.any(np.isnan(logp)))
 
 
-<<<<<<< HEAD
 def test_multivariate_normal_cholesky(tf_seed):
     mean = np.zeros(2)
     cov = np.array([[-1.0, 0.0], [0.0, -1.0]])
     with pytest.raises(ValueError, match=r"Cholesky decomposition failed"):
         pm.MvNormal("x", loc=mean, covariance_matrix=cov)
-=======
+
+
 def test_flat_halfflat_broadcast(tf_seed, check_broadcast):
     """Test the error messages returned by Flat and HalfFlat
     distributions for inconsistent sample shapes"""
     dist, samples = check_broadcast
     for sample in samples:
         with pytest.raises(ValueError, match=r"not consistent"):
-            dist.log_prob(sample)
->>>>>>> ccf2fe43
+            dist.log_prob(sample)